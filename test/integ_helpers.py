#!/usr/bin/env python
#
# Copyright (c) 2012-2021 Snowflake Computing Inc. All right reserved.
#

import os
from typing import TYPE_CHECKING, Callable, Optional

if TYPE_CHECKING:  # pragma: no cover
    from snowflake.connector.cursor import SnowflakeCursor


def put(
    csr: "SnowflakeCursor",
    file_path: str,
    stage_path: str,
    from_path: bool,
    sql_options: Optional[str] = "",
    **kwargs
) -> "SnowflakeCursor":
    """Execute PUT <file> <stage> <options> query with given cursor.

    Args:
        csr: Snowflake cursor object.
        file_path: Path to the target file in local system; Or <filename>.<extension> when from_path is False.
        stage_path: Destination path of file on the stage.
        from_path: Whether the target file is fetched with given path, specify file_stream=<IO> if False.
        sql_options: Optional arguments to the PUT command.
        **kwargs: Optional arguments passed to SnowflakeCursor.execute()

    Returns:
        A result class with the results in it. This can either be json, or an arrow result class.
    """
    sql = "put 'file://{file}' @{stage} {sql_options}"
    if from_path:
        kwargs.pop("file_stream", None)
    else:
        # PUT from stream
        file_path = os.path.basename(file_path)
<<<<<<< HEAD
    if kwargs.pop('commented', False):
        sql = '--- test comments\n' + sql
    sql = sql.format(file=file_path.replace('\\', '\\\\'),
                     stage=stage_path,
                     sql_options=sql_options)
    return csr.execute(sql, **kwargs)


def drop_table(conn_cnx: Callable[..., 'SnowflakeConnection'], table: str, if_exists=False) -> Callable:
    """Returns a function that drops <table> in a new Snowflake connection.

    Args:
        conn_cnx: Callable to create a Snowflake Connection object
        table: Name of table to be dropped
    """

    def _drop():
        with conn_cnx() as cnx, cnx.cursor() as csr:
            csr.execute(f"DROP TABLE IF EXISTS {table}")

    return _drop


def drop_warehouse(conn_cnx: Callable[..., 'SnowflakeConnection'], warehouse: str) -> Callable:
    """Returns a function that drops <warehouse> in a new Snowflake connection.

    Args:
        conn_cnx: Callable to create a Snowflake Connection object
        warehouse: Name of warehouse to be dropped
    """

    def _drop():
        with conn_cnx() as cnx, cnx.cursor() as csr:
            csr.execute(f"DROP WAREHOUSE IF EXISTS {warehouse}")

    return _drop


def drop_database(conn_cnx: Callable[..., 'SnowflakeConnection'], database: str) -> Callable:
    """Returns a function that drops <database> in a new Snowflake connection.

    Args:
        conn_cnx: Callable to create a Snowflake Connection object
        database: Name of database to be dropped
    """

    def _drop():
        with conn_cnx() as cnx, cnx.cursor() as csr:
            csr.execute(f"DROP DATABASE IF EXISTS {database}")

    return _drop


def drop_stage(conn_cnx: Callable[..., 'SnowflakeConnection'], stage: str) -> Callable:
    """Returns a function that drops <stage> in a new Snowflake connection.

    Args:
        conn_cnx: Callable to create a Snowflake Connection object.
        stage: Name of stage to be dropped.
    """

    def _drop():
        with conn_cnx() as cnx, cnx.cursor() as csr:
            csr.execute(f"DROP STAGE IF EXISTS {stage}")

    return _drop


def drop_user(conn_cnx: Callable[..., 'SnowflakeConnection'], user: str) -> Callable:
    """Returns a function that drops <user> in a new Snowflake connection.

    Args:
        conn_cnx: Callable to create a Snowflake Connection object
        user: Name of user to be dropped
    """

    def _drop():
        with conn_cnx() as cnx, cnx.cursor() as csr:
            csr.execute("USE ROLE accountadmin")
            csr.execute(f"DROP USER IF EXISTS {user}")

    return _drop


def execute(conn_cnx: Callable[..., 'SnowflakeConnection'], sql: str) -> Callable:
    """Returns a function that executes <sql> in a new Snowflake connection.

    Args:
        conn_cnx: Callable to create a Snowflake Connection object
        user: Name of user to be dropped
    """

    def _execute():
        with conn_cnx() as cnx, cnx.cursor() as csr:
            csr.execute(sql)

    return _execute
=======
    if kwargs.pop("commented", False):
        sql = "--- test comments\n" + sql
    sql = sql.format(
        file=file_path.replace("\\", "\\\\"), stage=stage_path, sql_options=sql_options
    )
    return csr.execute(sql, **kwargs)
>>>>>>> bc9616ad
<|MERGE_RESOLUTION|>--- conflicted
+++ resolved
@@ -16,7 +16,7 @@
     stage_path: str,
     from_path: bool,
     sql_options: Optional[str] = "",
-    **kwargs
+    **kwargs,
 ) -> "SnowflakeCursor":
     """Execute PUT <file> <stage> <options> query with given cursor.
 
@@ -37,16 +37,17 @@
     else:
         # PUT from stream
         file_path = os.path.basename(file_path)
-<<<<<<< HEAD
-    if kwargs.pop('commented', False):
-        sql = '--- test comments\n' + sql
-    sql = sql.format(file=file_path.replace('\\', '\\\\'),
-                     stage=stage_path,
-                     sql_options=sql_options)
+    if kwargs.pop("commented", False):
+        sql = "--- test comments\n" + sql
+    sql = sql.format(
+        file=file_path.replace("\\", "\\\\"), stage=stage_path, sql_options=sql_options
+    )
     return csr.execute(sql, **kwargs)
 
 
-def drop_table(conn_cnx: Callable[..., 'SnowflakeConnection'], table: str, if_exists=False) -> Callable:
+def drop_table(
+    conn_cnx: Callable[..., "SnowflakeConnection"], table: str, if_exists=False
+) -> Callable:
     """Returns a function that drops <table> in a new Snowflake connection.
 
     Args:
@@ -61,7 +62,9 @@
     return _drop
 
 
-def drop_warehouse(conn_cnx: Callable[..., 'SnowflakeConnection'], warehouse: str) -> Callable:
+def drop_warehouse(
+    conn_cnx: Callable[..., "SnowflakeConnection"], warehouse: str
+) -> Callable:
     """Returns a function that drops <warehouse> in a new Snowflake connection.
 
     Args:
@@ -76,7 +79,9 @@
     return _drop
 
 
-def drop_database(conn_cnx: Callable[..., 'SnowflakeConnection'], database: str) -> Callable:
+def drop_database(
+    conn_cnx: Callable[..., "SnowflakeConnection"], database: str
+) -> Callable:
     """Returns a function that drops <database> in a new Snowflake connection.
 
     Args:
@@ -91,7 +96,7 @@
     return _drop
 
 
-def drop_stage(conn_cnx: Callable[..., 'SnowflakeConnection'], stage: str) -> Callable:
+def drop_stage(conn_cnx: Callable[..., "SnowflakeConnection"], stage: str) -> Callable:
     """Returns a function that drops <stage> in a new Snowflake connection.
 
     Args:
@@ -106,7 +111,7 @@
     return _drop
 
 
-def drop_user(conn_cnx: Callable[..., 'SnowflakeConnection'], user: str) -> Callable:
+def drop_user(conn_cnx: Callable[..., "SnowflakeConnection"], user: str) -> Callable:
     """Returns a function that drops <user> in a new Snowflake connection.
 
     Args:
@@ -122,7 +127,7 @@
     return _drop
 
 
-def execute(conn_cnx: Callable[..., 'SnowflakeConnection'], sql: str) -> Callable:
+def execute(conn_cnx: Callable[..., "SnowflakeConnection"], sql: str) -> Callable:
     """Returns a function that executes <sql> in a new Snowflake connection.
 
     Args:
@@ -134,12 +139,4 @@
         with conn_cnx() as cnx, cnx.cursor() as csr:
             csr.execute(sql)
 
-    return _execute
-=======
-    if kwargs.pop("commented", False):
-        sql = "--- test comments\n" + sql
-    sql = sql.format(
-        file=file_path.replace("\\", "\\\\"), stage=stage_path, sql_options=sql_options
-    )
-    return csr.execute(sql, **kwargs)
->>>>>>> bc9616ad
+    return _execute