#!/usr/bin/env python
# -*- coding: utf-8 -*-
#
# Copyright (c) 2012-2021 Snowflake Computing Inc. All right reserved.
#

from ..integ_helpers import drop_table
from ..randomize import random_string


def _run_autocommit_off(cnx, table_name: str):
    """Runs autocommit off test.

    Args:
        cnx: The database connection context.
        table_name: Name of table used in test.
    """

    def exe(cnx, sql):
<<<<<<< HEAD
        return cnx.cursor().execute(sql.format(name=table_name))
=======
        return cnx.cursor().execute(sql.format(name=db_parameters["name"]))
>>>>>>> bc9616ad

    exe(
        cnx,
        """
INSERT INTO {name} VALUES(True), (False), (False)
<<<<<<< HEAD
""")
    res = exe(cnx, """
=======
""",
    )
    res = exe0(
        cnx,
        """
>>>>>>> bc9616ad
SELECT CURRENT_TRANSACTION()
""",
    ).fetchone()
    assert res[0] is not None
    res = exe(
        cnx,
        """
SELECT COUNT(*) FROM {name} WHERE c1
""",
    ).fetchone()
    assert res[0] == 1
    res = exe(
        cnx,
        """
SELECT COUNT(*) FROM {name} WHERE NOT c1
""",
    ).fetchone()
    assert res[0] == 2
    cnx.rollback()
<<<<<<< HEAD
    res = exe(cnx, """
=======
    res = exe0(
        cnx,
        """
>>>>>>> bc9616ad
SELECT CURRENT_TRANSACTION()
""",
    ).fetchone()
    assert res[0] is None
    res = exe(
        cnx,
        """
SELECT COUNT(*) FROM {name} WHERE NOT c1
""",
    ).fetchone()
    assert res[0] == 0
    exe(
        cnx,
        """
INSERT INTO {name} VALUES(True), (False), (False)
""",
    )
    cnx.commit()
    res = exe(
        cnx,
        """
SELECT COUNT(*) FROM {name} WHERE NOT c1
""",
    ).fetchone()
    assert res[0] == 2
    cnx.rollback()
    res = exe(
        cnx,
        """
SELECT COUNT(*) FROM {name} WHERE NOT c1
""",
    ).fetchone()
    assert res[0] == 2


def _run_autocommit_on(cnx, table_name: str):
    """Run autocommit on test.

    Args:
        cnx: The database connection context.
        table_name: Name of table used in test.
    """

    def exe(cnx, sql):
<<<<<<< HEAD
        return cnx.cursor().execute(sql.format(name=table_name))
=======
        return cnx.cursor().execute(sql.format(name=db_parameters["name"]))
>>>>>>> bc9616ad

    exe(
        cnx,
        """
INSERT INTO {name} VALUES(True), (False), (False)
""",
    )
    cnx.rollback()
    res = exe(
        cnx,
        """
SELECT COUNT(*) FROM {name} WHERE NOT c1
""",
    ).fetchone()
    assert res[0] == 4


<<<<<<< HEAD
def test_autocommit_attribute(conn_cnx, request):
    """Tests autocommit attribute."""
    table_name = random_string(3, prefix="test_autocommit_attribute")
    with conn_cnx() as cnx:
        cnx.cursor().execute(f"CREATE TABLE {table_name} (c1 boolean)")
        request.addfinalizer(drop_table(conn_cnx, table_name))
        cnx.autocommit(False)
        _run_autocommit_off(cnx, table_name)
        cnx.autocommit(True)
        _run_autocommit_on(cnx, table_name)
=======
def test_autocommit_attribute(conn_cnx, db_parameters):
    """Tests autocommit attribute.

    Args:
        conn_cnx: The database connection context.
        db_parameters: Database parameters.
    """

    def exe(cnx, sql):
        return cnx.cursor().execute(sql.format(name=db_parameters["name"]))

    with conn_cnx() as cnx:
        exe(
            cnx,
            """
CREATE TABLE {name} (c1 boolean)
""",
        )
        try:
            cnx.autocommit(False)
            _run_autocommit_off(cnx, db_parameters)
            cnx.autocommit(True)
            _run_autocommit_on(cnx, db_parameters)
        finally:
            exe(
                cnx,
                """
DROP TABLE IF EXISTS {name}
        """,
            )
>>>>>>> bc9616ad


def test_autocommit_parameters(conn_cnx, request):
    """Tests autocommit parameter."""
    table_name = random_string(3, prefix="test_autocommit_parameters")

<<<<<<< HEAD
    def exe(cnx, sql):
        return cnx.cursor().execute(sql.format(name=table_name))

    with conn_cnx(autocommit=False) as cnx:
        exe(cnx, """
CREATE TABLE {name} (c1 boolean)
""")
        request.addfinalizer(drop_table(conn_cnx, table_name))
        _run_autocommit_off(cnx, table_name)

    with conn_cnx(autocommit=True) as cnx:
        _run_autocommit_on(cnx, table_name)
=======
    Args:
        db_parameters: Database parameters.
    """

    def exe(cnx, sql):
        return cnx.cursor().execute(sql.format(name=db_parameters["name"]))

    with snowflake.connector.connect(
        user=db_parameters["user"],
        password=db_parameters["password"],
        host=db_parameters["host"],
        port=db_parameters["port"],
        account=db_parameters["account"],
        protocol=db_parameters["protocol"],
        schema=db_parameters["schema"],
        database=db_parameters["database"],
        autocommit=False,
    ) as cnx:
        exe(
            cnx,
            """
CREATE TABLE {name} (c1 boolean)
""",
        )
        _run_autocommit_off(cnx, db_parameters)

    with snowflake.connector.connect(
        user=db_parameters["user"],
        password=db_parameters["password"],
        host=db_parameters["host"],
        port=db_parameters["port"],
        account=db_parameters["account"],
        protocol=db_parameters["protocol"],
        schema=db_parameters["schema"],
        database=db_parameters["database"],
        autocommit=True,
    ) as cnx:
        _run_autocommit_on(cnx, db_parameters)
        exe(
            cnx,
            """
DROP TABLE IF EXISTS {name}
""",
        )
>>>>>>> bc9616ad
<|MERGE_RESOLUTION|>--- conflicted
+++ resolved
@@ -17,26 +17,17 @@
     """
 
     def exe(cnx, sql):
-<<<<<<< HEAD
         return cnx.cursor().execute(sql.format(name=table_name))
-=======
-        return cnx.cursor().execute(sql.format(name=db_parameters["name"]))
->>>>>>> bc9616ad
 
     exe(
         cnx,
         """
 INSERT INTO {name} VALUES(True), (False), (False)
-<<<<<<< HEAD
-""")
-    res = exe(cnx, """
-=======
 """,
     )
-    res = exe0(
+    res = exe(
         cnx,
         """
->>>>>>> bc9616ad
 SELECT CURRENT_TRANSACTION()
 """,
     ).fetchone()
@@ -56,13 +47,9 @@
     ).fetchone()
     assert res[0] == 2
     cnx.rollback()
-<<<<<<< HEAD
-    res = exe(cnx, """
-=======
-    res = exe0(
+    res = exe(
         cnx,
         """
->>>>>>> bc9616ad
 SELECT CURRENT_TRANSACTION()
 """,
     ).fetchone()
@@ -107,11 +94,7 @@
     """
 
     def exe(cnx, sql):
-<<<<<<< HEAD
         return cnx.cursor().execute(sql.format(name=table_name))
-=======
-        return cnx.cursor().execute(sql.format(name=db_parameters["name"]))
->>>>>>> bc9616ad
 
     exe(
         cnx,
@@ -129,7 +112,6 @@
     assert res[0] == 4
 
 
-<<<<<<< HEAD
 def test_autocommit_attribute(conn_cnx, request):
     """Tests autocommit attribute."""
     table_name = random_string(3, prefix="test_autocommit_attribute")
@@ -140,100 +122,24 @@
         _run_autocommit_off(cnx, table_name)
         cnx.autocommit(True)
         _run_autocommit_on(cnx, table_name)
-=======
-def test_autocommit_attribute(conn_cnx, db_parameters):
-    """Tests autocommit attribute.
 
-    Args:
-        conn_cnx: The database connection context.
-        db_parameters: Database parameters.
-    """
+
+def test_autocommit_parameters(conn_cnx, request):
+    """Tests autocommit parameter."""
+    table_name = random_string(3, prefix="test_autocommit_parameters")
 
     def exe(cnx, sql):
-        return cnx.cursor().execute(sql.format(name=db_parameters["name"]))
+        return cnx.cursor().execute(sql.format(name=table_name))
 
-    with conn_cnx() as cnx:
+    with conn_cnx(autocommit=False) as cnx:
         exe(
             cnx,
             """
 CREATE TABLE {name} (c1 boolean)
 """,
         )
-        try:
-            cnx.autocommit(False)
-            _run_autocommit_off(cnx, db_parameters)
-            cnx.autocommit(True)
-            _run_autocommit_on(cnx, db_parameters)
-        finally:
-            exe(
-                cnx,
-                """
-DROP TABLE IF EXISTS {name}
-        """,
-            )
->>>>>>> bc9616ad
-
-
-def test_autocommit_parameters(conn_cnx, request):
-    """Tests autocommit parameter."""
-    table_name = random_string(3, prefix="test_autocommit_parameters")
-
-<<<<<<< HEAD
-    def exe(cnx, sql):
-        return cnx.cursor().execute(sql.format(name=table_name))
-
-    with conn_cnx(autocommit=False) as cnx:
-        exe(cnx, """
-CREATE TABLE {name} (c1 boolean)
-""")
         request.addfinalizer(drop_table(conn_cnx, table_name))
         _run_autocommit_off(cnx, table_name)
 
     with conn_cnx(autocommit=True) as cnx:
-        _run_autocommit_on(cnx, table_name)
-=======
-    Args:
-        db_parameters: Database parameters.
-    """
-
-    def exe(cnx, sql):
-        return cnx.cursor().execute(sql.format(name=db_parameters["name"]))
-
-    with snowflake.connector.connect(
-        user=db_parameters["user"],
-        password=db_parameters["password"],
-        host=db_parameters["host"],
-        port=db_parameters["port"],
-        account=db_parameters["account"],
-        protocol=db_parameters["protocol"],
-        schema=db_parameters["schema"],
-        database=db_parameters["database"],
-        autocommit=False,
-    ) as cnx:
-        exe(
-            cnx,
-            """
-CREATE TABLE {name} (c1 boolean)
-""",
-        )
-        _run_autocommit_off(cnx, db_parameters)
-
-    with snowflake.connector.connect(
-        user=db_parameters["user"],
-        password=db_parameters["password"],
-        host=db_parameters["host"],
-        port=db_parameters["port"],
-        account=db_parameters["account"],
-        protocol=db_parameters["protocol"],
-        schema=db_parameters["schema"],
-        database=db_parameters["database"],
-        autocommit=True,
-    ) as cnx:
-        _run_autocommit_on(cnx, db_parameters)
-        exe(
-            cnx,
-            """
-DROP TABLE IF EXISTS {name}
-""",
-        )
->>>>>>> bc9616ad
+        _run_autocommit_on(cnx, table_name)