#
# Copyright (c) 2012-2021 Snowflake Computing Inc. All right reserved.
#

import datetime
import time

import numpy as np

from ..integ_helpers import drop_table
from ..randomize import random_string


# TODO, fails if remove DELETE FROM
def test_numpy_datatype_binding(request, conn_cnx):
    """Tests numpy data type bindings."""
    table_name = random_string(3, prefix="test_numpy_datatype_binding")
    epoch_time = time.time()
    current_datetime = datetime.datetime.fromtimestamp(epoch_time)
    current_datetime64 = np.datetime64(current_datetime)
<<<<<<< HEAD
    all_data = [{
        'tz': 'America/Los_Angeles',
        'float': '1.79769313486e+308',
        'numpy_bool': np.True_,
        'epoch_time': epoch_time,
        'current_time': current_datetime64,
        'specific_date': np.datetime64('2005-02-25T03:30'),
        'expected_specific_date': np.datetime64('2005-02-25T03:30').astype(datetime.datetime)
    }, {
        'tz': 'Asia/Tokyo',
        'float': '-1.79769313486e+308',
        'numpy_bool': np.False_,
        'epoch_time': epoch_time,
        'current_time': current_datetime64,
        'specific_date': np.datetime64('1970-12-31T05:00:00'),
        'expected_specific_date': np.datetime64('1970-12-31T05:00:00').astype(datetime.datetime)
    }, {
        'tz': 'America/New_York',
        'float': '-1.79769313486e+308',
        'numpy_bool': np.True_,
        'epoch_time': epoch_time,
        'current_time': current_datetime64,
        'specific_date': np.datetime64('1969-12-31T05:00:00'),
        'expected_specific_date': np.datetime64('1969-12-31T05:00:00').astype(datetime.datetime)
    }, {
        'tz': 'UTC',
        'float': '-1.79769313486e+308',
        'numpy_bool': np.False_,
        'epoch_time': epoch_time,
        'current_time': current_datetime64,
        'specific_date': np.datetime64('1968-11-12T07:00:00.123'),
        'expected_specific_date': np.datetime64('1968-11-12T07:00:00.123').astype(datetime.datetime)
    }]

    with conn_cnx(numpy=True) as cnx:
        cnx.cursor().execute(f"""
CREATE OR REPLACE TABLE {table_name} (
c1  integer,       -- int8
c2  integer,       -- int16
c3  integer,       -- int32
c4  integer,       -- int64
c5  float,         -- float16
c6  float,         -- float32
c7  float,         -- float64
c8  timestamp_ntz, -- datetime64
c9  date,          -- datetime64
c10 timestamp_ltz, -- datetime64,
c11 timestamp_tz,  -- datetime64
c12 boolean)       -- numpy.bool_
        """)
        request.addfinalizer(drop_table(conn_cnx, table_name))
        for data in all_data:
            cnx.cursor().execute(f"""
ALTER SESSION SET timezone='{data['tz']}'""")
            cnx.cursor().execute(f"""
INSERT INTO {table_name}(
c1,
c2,
c3,
c4,
c5,
c6,
c7,
c8,
c9,
c10,
c11,
c12
)
VALUES(
%s,
%s,
%s,
%s,
%s,
%s,
%s,
%s,
%s,
%s,
%s,
%s)""", (
                np.iinfo(np.int8).max,
                np.iinfo(np.int16).max,
                np.iinfo(np.int32).max,
                np.iinfo(np.int64).max,
                np.finfo(np.float16).max,
                np.finfo(np.float32).max,
                np.float64(data['float']),
                data['current_time'],
                data['current_time'],
                data['current_time'],
                data['specific_date'],
                data['numpy_bool']
            ))
            rec = cnx.cursor().execute(f"""
SELECT
   c1,
   c2,
   c3,
   c4,
   c5,
   c6,
   c7,
   c8,
   c9,
   c10,
   c11,
   c12
FROM {table_name}""").fetchone()
            assert np.int8(rec[0]) == np.iinfo(np.int8).max
            assert np.int16(rec[1]) == np.iinfo(np.int16).max
            assert np.int32(rec[2]) == np.iinfo(np.int32).max
            assert np.int64(rec[3]) == np.iinfo(np.int64).max
            assert np.float16(rec[4]) == np.finfo(np.float16).max
            assert np.float32(rec[5]) == np.finfo(np.float32).max
            assert rec[6] == np.float64(data['float'])
            assert rec[7] == data['current_time']
            assert str(rec[8]) == str(data['current_time'])[0:10]
            assert rec[9] == datetime.datetime.fromtimestamp(epoch_time, rec[9].tzinfo)
            assert rec[10] == data['expected_specific_date'].replace(tzinfo=rec[10].tzinfo)
            assert isinstance(rec[11], bool) and rec[11] == data['numpy_bool'] and np.bool_(rec[11]) == data[
                'numpy_bool']
            cnx.cursor().execute(f"""
DELETE FROM {table_name}""")
=======
    all_data = [
        {
            "tz": "America/Los_Angeles",
            "float": "1.79769313486e+308",
            "numpy_bool": np.True_,
            "epoch_time": epoch_time,
            "current_time": current_datetime64,
            "specific_date": np.datetime64("2005-02-25T03:30"),
            "expected_specific_date": np.datetime64("2005-02-25T03:30").astype(
                datetime.datetime
            ),
        },
        {
            "tz": "Asia/Tokyo",
            "float": "-1.79769313486e+308",
            "numpy_bool": np.False_,
            "epoch_time": epoch_time,
            "current_time": current_datetime64,
            "specific_date": np.datetime64("1970-12-31T05:00:00"),
            "expected_specific_date": np.datetime64("1970-12-31T05:00:00").astype(
                datetime.datetime
            ),
        },
        {
            "tz": "America/New_York",
            "float": "-1.79769313486e+308",
            "numpy_bool": np.True_,
            "epoch_time": epoch_time,
            "current_time": current_datetime64,
            "specific_date": np.datetime64("1969-12-31T05:00:00"),
            "expected_specific_date": np.datetime64("1969-12-31T05:00:00").astype(
                datetime.datetime
            ),
        },
        {
            "tz": "UTC",
            "float": "-1.79769313486e+308",
            "numpy_bool": np.False_,
            "epoch_time": epoch_time,
            "current_time": current_datetime64,
            "specific_date": np.datetime64("1968-11-12T07:00:00.123"),
            "expected_specific_date": np.datetime64("1968-11-12T07:00:00.123").astype(
                datetime.datetime
            ),
        },
    ]
    try:
        with conn_cnx(numpy=True) as cnx:
            cnx.cursor().execute(
                """
CREATE OR REPLACE TABLE {name} (
    c1  integer,       -- int8
    c2  integer,       -- int16
    c3  integer,       -- int32
    c4  integer,       -- int64
    c5  float,         -- float16
    c6  float,         -- float32
    c7  float,         -- float64
    c8  timestamp_ntz, -- datetime64
    c9  date,          -- datetime64
    c10 timestamp_ltz, -- datetime64,
    c11 timestamp_tz,  -- datetime64
    c12 boolean)       -- numpy.bool_
            """.format(
                    name=db_parameters["name"]
                )
            )
            for data in all_data:
                cnx.cursor().execute(
                    """
ALTER SESSION SET timezone='{tz}'""".format(
                        tz=data["tz"]
                    )
                )
                cnx.cursor().execute(
                    """
INSERT INTO {name}(
    c1,
    c2,
    c3,
    c4,
    c5,
    c6,
    c7,
    c8,
    c9,
    c10,
    c11,
    c12
)
VALUES(
    %s,
    %s,
    %s,
    %s,
    %s,
    %s,
    %s,
    %s,
    %s,
    %s,
    %s,
    %s)""".format(
                        name=db_parameters["name"]
                    ),
                    (
                        np.iinfo(np.int8).max,
                        np.iinfo(np.int16).max,
                        np.iinfo(np.int32).max,
                        np.iinfo(np.int64).max,
                        np.finfo(np.float16).max,
                        np.finfo(np.float32).max,
                        np.float64(data["float"]),
                        data["current_time"],
                        data["current_time"],
                        data["current_time"],
                        data["specific_date"],
                        data["numpy_bool"],
                    ),
                )
                rec = (
                    cnx.cursor()
                    .execute(
                        """
SELECT
       c1,
       c2,
       c3,
       c4,
       c5,
       c6,
       c7,
       c8,
       c9,
       c10,
       c11,
       c12
  FROM {name}""".format(
                            name=db_parameters["name"]
                        )
                    )
                    .fetchone()
                )
                assert np.int8(rec[0]) == np.iinfo(np.int8).max
                assert np.int16(rec[1]) == np.iinfo(np.int16).max
                assert np.int32(rec[2]) == np.iinfo(np.int32).max
                assert np.int64(rec[3]) == np.iinfo(np.int64).max
                assert np.float16(rec[4]) == np.finfo(np.float16).max
                assert np.float32(rec[5]) == np.finfo(np.float32).max
                assert rec[6] == np.float64(data["float"])
                assert rec[7] == data["current_time"]
                assert str(rec[8]) == str(data["current_time"])[0:10]
                assert rec[9] == datetime.datetime.fromtimestamp(
                    epoch_time, rec[9].tzinfo
                )
                assert rec[10] == data["expected_specific_date"].replace(
                    tzinfo=rec[10].tzinfo
                )
                assert (
                    isinstance(rec[11], bool)
                    and rec[11] == data["numpy_bool"]
                    and np.bool_(rec[11]) == data["numpy_bool"]
                )
                cnx.cursor().execute(
                    """
DELETE FROM {name}""".format(
                        name=db_parameters["name"]
                    )
                )
    finally:
        with conn_cnx() as cnx:
            cnx.cursor().execute(
                """
            DROP TABLE IF EXISTS {name}
            """.format(
                    name=db_parameters["name"]
                )
            )
>>>>>>> bc9616ad
<|MERGE_RESOLUTION|>--- conflicted
+++ resolved
@@ -18,133 +18,6 @@
     epoch_time = time.time()
     current_datetime = datetime.datetime.fromtimestamp(epoch_time)
     current_datetime64 = np.datetime64(current_datetime)
-<<<<<<< HEAD
-    all_data = [{
-        'tz': 'America/Los_Angeles',
-        'float': '1.79769313486e+308',
-        'numpy_bool': np.True_,
-        'epoch_time': epoch_time,
-        'current_time': current_datetime64,
-        'specific_date': np.datetime64('2005-02-25T03:30'),
-        'expected_specific_date': np.datetime64('2005-02-25T03:30').astype(datetime.datetime)
-    }, {
-        'tz': 'Asia/Tokyo',
-        'float': '-1.79769313486e+308',
-        'numpy_bool': np.False_,
-        'epoch_time': epoch_time,
-        'current_time': current_datetime64,
-        'specific_date': np.datetime64('1970-12-31T05:00:00'),
-        'expected_specific_date': np.datetime64('1970-12-31T05:00:00').astype(datetime.datetime)
-    }, {
-        'tz': 'America/New_York',
-        'float': '-1.79769313486e+308',
-        'numpy_bool': np.True_,
-        'epoch_time': epoch_time,
-        'current_time': current_datetime64,
-        'specific_date': np.datetime64('1969-12-31T05:00:00'),
-        'expected_specific_date': np.datetime64('1969-12-31T05:00:00').astype(datetime.datetime)
-    }, {
-        'tz': 'UTC',
-        'float': '-1.79769313486e+308',
-        'numpy_bool': np.False_,
-        'epoch_time': epoch_time,
-        'current_time': current_datetime64,
-        'specific_date': np.datetime64('1968-11-12T07:00:00.123'),
-        'expected_specific_date': np.datetime64('1968-11-12T07:00:00.123').astype(datetime.datetime)
-    }]
-
-    with conn_cnx(numpy=True) as cnx:
-        cnx.cursor().execute(f"""
-CREATE OR REPLACE TABLE {table_name} (
-c1  integer,       -- int8
-c2  integer,       -- int16
-c3  integer,       -- int32
-c4  integer,       -- int64
-c5  float,         -- float16
-c6  float,         -- float32
-c7  float,         -- float64
-c8  timestamp_ntz, -- datetime64
-c9  date,          -- datetime64
-c10 timestamp_ltz, -- datetime64,
-c11 timestamp_tz,  -- datetime64
-c12 boolean)       -- numpy.bool_
-        """)
-        request.addfinalizer(drop_table(conn_cnx, table_name))
-        for data in all_data:
-            cnx.cursor().execute(f"""
-ALTER SESSION SET timezone='{data['tz']}'""")
-            cnx.cursor().execute(f"""
-INSERT INTO {table_name}(
-c1,
-c2,
-c3,
-c4,
-c5,
-c6,
-c7,
-c8,
-c9,
-c10,
-c11,
-c12
-)
-VALUES(
-%s,
-%s,
-%s,
-%s,
-%s,
-%s,
-%s,
-%s,
-%s,
-%s,
-%s,
-%s)""", (
-                np.iinfo(np.int8).max,
-                np.iinfo(np.int16).max,
-                np.iinfo(np.int32).max,
-                np.iinfo(np.int64).max,
-                np.finfo(np.float16).max,
-                np.finfo(np.float32).max,
-                np.float64(data['float']),
-                data['current_time'],
-                data['current_time'],
-                data['current_time'],
-                data['specific_date'],
-                data['numpy_bool']
-            ))
-            rec = cnx.cursor().execute(f"""
-SELECT
-   c1,
-   c2,
-   c3,
-   c4,
-   c5,
-   c6,
-   c7,
-   c8,
-   c9,
-   c10,
-   c11,
-   c12
-FROM {table_name}""").fetchone()
-            assert np.int8(rec[0]) == np.iinfo(np.int8).max
-            assert np.int16(rec[1]) == np.iinfo(np.int16).max
-            assert np.int32(rec[2]) == np.iinfo(np.int32).max
-            assert np.int64(rec[3]) == np.iinfo(np.int64).max
-            assert np.float16(rec[4]) == np.finfo(np.float16).max
-            assert np.float32(rec[5]) == np.finfo(np.float32).max
-            assert rec[6] == np.float64(data['float'])
-            assert rec[7] == data['current_time']
-            assert str(rec[8]) == str(data['current_time'])[0:10]
-            assert rec[9] == datetime.datetime.fromtimestamp(epoch_time, rec[9].tzinfo)
-            assert rec[10] == data['expected_specific_date'].replace(tzinfo=rec[10].tzinfo)
-            assert isinstance(rec[11], bool) and rec[11] == data['numpy_bool'] and np.bool_(rec[11]) == data[
-                'numpy_bool']
-            cnx.cursor().execute(f"""
-DELETE FROM {table_name}""")
-=======
     all_data = [
         {
             "tz": "America/Los_Angeles",
@@ -191,136 +64,115 @@
             ),
         },
     ]
-    try:
-        with conn_cnx(numpy=True) as cnx:
+
+    with conn_cnx(numpy=True) as cnx:
+        cnx.cursor().execute(
+            f"""
+CREATE OR REPLACE TABLE {table_name} (
+c1  integer,       -- int8
+c2  integer,       -- int16
+c3  integer,       -- int32
+c4  integer,       -- int64
+c5  float,         -- float16
+c6  float,         -- float32
+c7  float,         -- float64
+c8  timestamp_ntz, -- datetime64
+c9  date,          -- datetime64
+c10 timestamp_ltz, -- datetime64,
+c11 timestamp_tz,  -- datetime64
+c12 boolean)       -- numpy.bool_
+        """
+        )
+        request.addfinalizer(drop_table(conn_cnx, table_name))
+        for data in all_data:
             cnx.cursor().execute(
-                """
-CREATE OR REPLACE TABLE {name} (
-    c1  integer,       -- int8
-    c2  integer,       -- int16
-    c3  integer,       -- int32
-    c4  integer,       -- int64
-    c5  float,         -- float16
-    c6  float,         -- float32
-    c7  float,         -- float64
-    c8  timestamp_ntz, -- datetime64
-    c9  date,          -- datetime64
-    c10 timestamp_ltz, -- datetime64,
-    c11 timestamp_tz,  -- datetime64
-    c12 boolean)       -- numpy.bool_
-            """.format(
-                    name=db_parameters["name"]
-                )
+                f"""
+ALTER SESSION SET timezone='{data['tz']}'"""
             )
-            for data in all_data:
-                cnx.cursor().execute(
-                    """
-ALTER SESSION SET timezone='{tz}'""".format(
-                        tz=data["tz"]
-                    )
-                )
-                cnx.cursor().execute(
-                    """
-INSERT INTO {name}(
-    c1,
-    c2,
-    c3,
-    c4,
-    c5,
-    c6,
-    c7,
-    c8,
-    c9,
-    c10,
-    c11,
-    c12
+            cnx.cursor().execute(
+                f"""
+INSERT INTO {table_name}(
+c1,
+c2,
+c3,
+c4,
+c5,
+c6,
+c7,
+c8,
+c9,
+c10,
+c11,
+c12
 )
 VALUES(
-    %s,
-    %s,
-    %s,
-    %s,
-    %s,
-    %s,
-    %s,
-    %s,
-    %s,
-    %s,
-    %s,
-    %s)""".format(
-                        name=db_parameters["name"]
-                    ),
-                    (
-                        np.iinfo(np.int8).max,
-                        np.iinfo(np.int16).max,
-                        np.iinfo(np.int32).max,
-                        np.iinfo(np.int64).max,
-                        np.finfo(np.float16).max,
-                        np.finfo(np.float32).max,
-                        np.float64(data["float"]),
-                        data["current_time"],
-                        data["current_time"],
-                        data["current_time"],
-                        data["specific_date"],
-                        data["numpy_bool"],
-                    ),
+%s,
+%s,
+%s,
+%s,
+%s,
+%s,
+%s,
+%s,
+%s,
+%s,
+%s,
+%s)""",
+                (
+                    np.iinfo(np.int8).max,
+                    np.iinfo(np.int16).max,
+                    np.iinfo(np.int32).max,
+                    np.iinfo(np.int64).max,
+                    np.finfo(np.float16).max,
+                    np.finfo(np.float32).max,
+                    np.float64(data["float"]),
+                    data["current_time"],
+                    data["current_time"],
+                    data["current_time"],
+                    data["specific_date"],
+                    data["numpy_bool"],
+                ),
+            )
+            rec = (
+                cnx.cursor()
+                .execute(
+                    f"""
+SELECT
+   c1,
+   c2,
+   c3,
+   c4,
+   c5,
+   c6,
+   c7,
+   c8,
+   c9,
+   c10,
+   c11,
+   c12
+FROM {table_name}"""
                 )
-                rec = (
-                    cnx.cursor()
-                    .execute(
-                        """
-SELECT
-       c1,
-       c2,
-       c3,
-       c4,
-       c5,
-       c6,
-       c7,
-       c8,
-       c9,
-       c10,
-       c11,
-       c12
-  FROM {name}""".format(
-                            name=db_parameters["name"]
-                        )
-                    )
-                    .fetchone()
-                )
-                assert np.int8(rec[0]) == np.iinfo(np.int8).max
-                assert np.int16(rec[1]) == np.iinfo(np.int16).max
-                assert np.int32(rec[2]) == np.iinfo(np.int32).max
-                assert np.int64(rec[3]) == np.iinfo(np.int64).max
-                assert np.float16(rec[4]) == np.finfo(np.float16).max
-                assert np.float32(rec[5]) == np.finfo(np.float32).max
-                assert rec[6] == np.float64(data["float"])
-                assert rec[7] == data["current_time"]
-                assert str(rec[8]) == str(data["current_time"])[0:10]
-                assert rec[9] == datetime.datetime.fromtimestamp(
-                    epoch_time, rec[9].tzinfo
-                )
-                assert rec[10] == data["expected_specific_date"].replace(
-                    tzinfo=rec[10].tzinfo
-                )
-                assert (
-                    isinstance(rec[11], bool)
-                    and rec[11] == data["numpy_bool"]
-                    and np.bool_(rec[11]) == data["numpy_bool"]
-                )
-                cnx.cursor().execute(
-                    """
-DELETE FROM {name}""".format(
-                        name=db_parameters["name"]
-                    )
-                )
-    finally:
-        with conn_cnx() as cnx:
+                .fetchone()
+            )
+            assert np.int8(rec[0]) == np.iinfo(np.int8).max
+            assert np.int16(rec[1]) == np.iinfo(np.int16).max
+            assert np.int32(rec[2]) == np.iinfo(np.int32).max
+            assert np.int64(rec[3]) == np.iinfo(np.int64).max
+            assert np.float16(rec[4]) == np.finfo(np.float16).max
+            assert np.float32(rec[5]) == np.finfo(np.float32).max
+            assert rec[6] == np.float64(data["float"])
+            assert rec[7] == data["current_time"]
+            assert str(rec[8]) == str(data["current_time"])[0:10]
+            assert rec[9] == datetime.datetime.fromtimestamp(epoch_time, rec[9].tzinfo)
+            assert rec[10] == data["expected_specific_date"].replace(
+                tzinfo=rec[10].tzinfo
+            )
+            assert (
+                isinstance(rec[11], bool)
+                and rec[11] == data["numpy_bool"]
+                and np.bool_(rec[11]) == data["numpy_bool"]
+            )
             cnx.cursor().execute(
-                """
-            DROP TABLE IF EXISTS {name}
-            """.format(
-                    name=db_parameters["name"]
-                )
-            )
->>>>>>> bc9616ad
+                f"""
+DELETE FROM {table_name}"""
+            )