--- conflicted
+++ resolved
@@ -1069,27 +1069,18 @@
         else:
             uses = next(session._reuse_count)
         self._active_sessions.add(session)
-<<<<<<< HEAD
-        logger.info("Using requests session [%d uses]: active %d, idle: %d",
-                    uses, len(self._active_sessions), len(self._idle_sessions))
-=======
-        logger.info("Active requests sessions: %s, idle: %s",
-                    len(self._active_sessions), len(self._idle_sessions))
->>>>>>> b0fc476a
+        logger.debug("Using requests session [%d uses]: active %d, idle: %d",
+                     uses, len(self._active_sessions), len(self._idle_sessions))
         try:
             yield session
         finally:
             self._idle_sessions.appendleft(session)
-<<<<<<< HEAD
-            self._active_sessions.remove(session)
-            logger.info("Freed requests sessions: active %d, idle: %d",
-=======
             try:
                 self._active_sessions.remove(session)
             except KeyError:
                 logger.info(
                     "session doesn't exist in the active session pool. "
                     "Ignored...")
-            logger.info("Active requests sessions: %s, idle: %s",
->>>>>>> b0fc476a
-                        len(self._active_sessions), len(self._idle_sessions))+            else:
+                logger.debug("Freed requests sessions: active %d, idle: %d",
+                    len(self._active_sessions), len(self._idle_sessions))