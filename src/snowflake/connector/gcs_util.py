#!/usr/bin/env python
# -*- coding: utf-8 -*-
#
# Copyright (c) 2012-2021 Snowflake Computing Inc. All right reserved.
#

import json
import os
from collections import namedtuple
from logging import getLogger
from typing import TYPE_CHECKING, Any, Dict, Optional

from .compat import quote
from .constants import HTTP_HEADER_CONTENT_ENCODING, FileHeader, ResultStatus
from .encryption_util import EncryptionMetadata
from .vendored import requests

if TYPE_CHECKING:  # pragma: no cover
    from .file_transfer_agent import SnowflakeFileMeta

logger = getLogger(__name__)

GCS_METADATA_PREFIX = "x-goog-meta-"
GCS_METADATA_SFC_DIGEST = GCS_METADATA_PREFIX + "sfc-digest"
GCS_METADATA_MATDESC_KEY = GCS_METADATA_PREFIX + "matdesc"
GCS_METADATA_ENCRYPTIONDATAPROP = GCS_METADATA_PREFIX + "encryptiondata"
GCS_FILE_HEADER_DIGEST = "gcs-file-header-digest"
GCS_FILE_HEADER_CONTENT_LENGTH = "gcs-file-header-content-length"
GCS_FILE_HEADER_ENCRYPTION_METADATA = "gcs-file-header-encryption-metadata"
CONTENT_CHUNK_SIZE = 10 * 1024

"""
Gcs Location: Gcs bucket name + path
"""
GcsLocation = namedtuple(
    "GcsLocation", ["bucket_name", "path"]  # Gcs bucket name  # Gcs path name
)


class SnowflakeGCSRestClient:
    """GCS Utility class."""

<<<<<<< HEAD
    def __int__(self, stage_info: Dict[str, Any],
                use_accelerate_endpoint: bool = False):
=======
    @staticmethod
    def create_client(
        stage_info: Dict[str, Any], use_accelerate_endpoint: bool = False
    ) -> Optional[str]:
>>>>>>> bc9616ad
        """Creates a client object with given stage credentials.

        Args:
            stage_info: Access credentials and info of a stage.
            use_accelerate_endpoint: Whether to use an accelerated endpoint? This is not applicable to GCS.

        Returns:
            The client to communicate with GCS.
        """
<<<<<<< HEAD
        self.stage_info = stage_info
        stage_credentials = stage_info['creds']

        security_token = stage_credentials.get('GCS_ACCESS_TOKEN')
        self.security_token = security_token
=======
        stage_credentials = stage_info["creds"]
        security_token = stage_credentials.get("GCS_ACCESS_TOKEN")
>>>>>>> bc9616ad

        if security_token:
            logger.debug(f"len(GCS_ACCESS_TOKEN): {len(security_token)}")
            logger.debug("Access token is saved as client for renew")
        else:
<<<<<<< HEAD
            logger.debug("No access token received from GS, constructing anonymous client")

    def upload_file(self,
                    data_file: str,
                    meta: 'SnowflakeFileMeta',
                    encryption_metadata: Any,
                    max_concurrency: int,
                    multipart_threshold: int,
                    ):
=======
            logger.debug(
                "No access token received from GS, constructing anonymous client"
            )
            client = None

        return client

    @staticmethod
    def upload_file(
        data_file: str,
        meta: "SnowflakeFileMeta",
        encryption_metadata: Any,
        max_concurrency: int,
        multipart_threshold: int,
    ):
>>>>>>> bc9616ad
        """Uploads the local file to GCS's blob storage.

        Args:
            data_file: File path on local system.
            meta: The File meta object (contains credentials and remote location).
            encryption_metadata: Encryption metadata to be set on object.
            max_concurrency: The maximum number of threads to used to upload. Not applicable to GCS.
            multipart_threshold: The number of bytes after which size a file should be uploaded concurrently in chunks.
                Not applicable to GCS.

        Raises:
            HTTPError if some http errors occurred.

        Returns:
            None.
        """
        upload_url = meta.presigned_url
        access_token: Optional[str] = None

        if not upload_url:
<<<<<<< HEAD
            upload_url = self.generate_file_url(self.stage_info['location'],
                                                meta.dst_file_name.lstrip('/'))
            access_token = self.security_token
=======
            upload_url = SnowflakeGCSUtil.generate_file_url(
                meta.client_meta.stage_info["location"], meta.dst_file_name.lstrip("/")
            )
            access_token = meta.client_meta.cloud_client
>>>>>>> bc9616ad

        content_encoding = ""
        if meta.dst_compression_type is not None:
            content_encoding = meta.dst_compression_type.name.lower()

        # We set the contentEncoding to blank for GZIP files. We don't
        # want GCS to think our gzip files are gzips because it makes
        # them download uncompressed, and none of the other providers do
        # that. There's essentially no way for us to prevent that
        # behavior. Bad Google.
        if content_encoding and content_encoding == "gzip":
            content_encoding = ""

        gcs_headers = {
            HTTP_HEADER_CONTENT_ENCODING: content_encoding,
            GCS_METADATA_SFC_DIGEST: meta.sha256_digest,
        }
        if access_token:
            gcs_headers.update({"Authorization": f"Bearer {access_token}"})

        if encryption_metadata:
            gcs_headers.update(
                {
                    GCS_METADATA_ENCRYPTIONDATAPROP: json.dumps(
                        {
                            "EncryptionMode": "FullBlob",
                            "WrappedContentKey": {
                                "KeyId": "symmKey1",
                                "EncryptedKey": encryption_metadata.key,
                                "Algorithm": "AES_CBC_256",
                            },
                            "EncryptionAgent": {
                                "Protocol": "1.0",
                                "EncryptionAlgorithm": "AES_CBC_256",
                            },
                            "ContentEncryptionIV": encryption_metadata.iv,
                            "KeyWrappingMetadata": {"EncryptionLibrary": "Java 5.3.0"},
                        }
                    ),
                    GCS_METADATA_MATDESC_KEY: encryption_metadata.matdesc,
                }
            )

        try:
            upload_src = None
            if meta.src_stream is None:
                upload_src = open(data_file, "rb")
            else:
                upload_src = meta.real_src_stream or meta.src_stream

            response = requests.put(
                url=upload_url, data=upload_src, headers=gcs_headers
            )
            response.raise_for_status()

        except requests.exceptions.HTTPError as errh:
            logger.debug("GCS file upload Http Error: %s", errh)
            # Presigned urls can be generated for any xml-api operation
            # offered by GCS. Hence the error codes expected are similar
            # to xml api.
            # https://cloud.google.com/storage/docs/xml-api/reference-status

            # According to the above resource, GCS recommends retrying
            # for the following error codes.
            if errh.response.status_code in [403, 408, 429, 500, 503]:
                meta.last_error = errh
                meta.result_status = ResultStatus.NEED_RETRY
                return
            elif (
                (not access_token)
                and errh.response.status_code == 400
                and (
                    meta.last_error is None
                    or meta.last_error.response.status_code != 400
                )
            ):
                # Only attempt to renew urls if this isn't the second time this happens
                meta.last_error = errh
                meta.result_status = ResultStatus.RENEW_PRESIGNED_URL
                return
            elif access_token and SnowflakeGCSRestClient.is_token_expired(errh.response):
                meta.last_error = errh
                meta.result_status = ResultStatus.RENEW_TOKEN
                return
            # raise anything else
            raise errh
        except requests.exceptions.Timeout as errt:
            logger.debug(f"GCS file upload Timeout Error: {errt}")
            meta.last_error = errt
            meta.result_status = ResultStatus.NEED_RETRY
            return
        finally:
            if meta.src_stream is None:
                upload_src.close()

        if meta.put_callback is not None:
            meta.put_callback(
                data_file,
                meta.src_file_size,
                output_stream=meta.put_callback_output_stream,
                show_progress_bar=meta.show_progress_bar,
            )(meta.src_file_size)

        logger.debug("DONE putting a file")
        meta.dst_file_size = meta.upload_size
        meta.result_status = ResultStatus.UPLOADED

        meta.gcs_file_header_digest = gcs_headers[GCS_METADATA_SFC_DIGEST]
        meta.gcs_file_header_content_length = meta.upload_size
        meta.gcs_file_header_encryption_metadata = json.loads(
            gcs_headers.get(GCS_METADATA_ENCRYPTIONDATAPROP, "null")
        )

    @staticmethod
<<<<<<< HEAD
    def _native_download_file(self, meta: 'SnowflakeFileMeta', full_dst_file_name: str, max_concurrency: int):
=======
    def _native_download_file(
        meta: "SnowflakeFileMeta", full_dst_file_name: str, max_concurrency: int
    ):
>>>>>>> bc9616ad
        """Downloads the remote object to local file.

        Args:
            meta: File meta object (contains credentials and remote location).
            full_dst_file_name: Local path of the file to download to.
            max_concurrency: Not applicable to GCS.

        Raises:
            HTTPError if some http errors occurred.

        Returns:
            None, if downloading was successful.
        """
        download_url = meta.presigned_url
        gcs_headers = None
        access_token: Optional[str] = None

        if not download_url:
<<<<<<< HEAD
            download_url = self.generate_file_url(self.stage_info['location'], meta.src_file_name.lstrip('/'))
            access_token = self.security_token
            gcs_headers = {'Authorization': f'Bearer {access_token}'}
=======
            download_url = SnowflakeGCSUtil.generate_file_url(
                meta.client_meta.stage_info["location"], meta.src_file_name.lstrip("/")
            )
            access_token = meta.client_meta.cloud_client
            gcs_headers = {"Authorization": f"Bearer {access_token}"}
>>>>>>> bc9616ad

        try:
            response = requests.get(download_url, headers=gcs_headers, stream=True)
            response.raise_for_status()

            with open(full_dst_file_name, "wb") as fd:
                for chunk in response.raw.stream(
                    CONTENT_CHUNK_SIZE, decode_content=False
                ):
                    fd.write(chunk)
        except requests.exceptions.HTTPError as errh:
            logger.debug(f"GCS file download Http Error: {errh}")
            # Presigned urls can be generated for any xml-api operation
            # offered by GCS. Hence the error codes expected are similar
            # to xml api.
            # https://cloud.google.com/storage/docs/xml-api/reference-status

            # According to the above resource, GCS recommends retrying
            # for the following error codes.
            if errh.response.status_code in [403, 408, 429, 500, 503]:
                meta.last_error = errh
                meta.result_status = ResultStatus.NEED_RETRY
                return
            elif (
                (not access_token)
                and errh.response.status_code == 400
                and (
                    meta.last_error is None
                    or meta.last_error.errh.response.status_code != 400
                )
            ):
                # Only attempt to renew urls if this isn't the second time this happens
                meta.last_error = errh
                meta.result_status = ResultStatus.RENEW_PRESIGNED_URL
                return
            elif access_token and self.is_token_expired(errh.response):
                meta.last_error = errh
                meta.result_status = ResultStatus.RENEW_TOKEN
                return
            # raise anything else
            raise errh
        except requests.exceptions.Timeout as errt:
            logger.debug(f"GCS file download Timeout Error: {errt}")
            meta.last_error = errt
            meta.result_status = ResultStatus.NEED_RETRY
            return

        encryption_metadata = None

        if response.headers.get(GCS_METADATA_ENCRYPTIONDATAPROP, None):
            encryptiondata = json.loads(
                response.headers[GCS_METADATA_ENCRYPTIONDATAPROP]
            )

            if encryptiondata:
                encryption_metadata = EncryptionMetadata(
                    key=encryptiondata["WrappedContentKey"]["EncryptedKey"],
                    iv=encryptiondata["ContentEncryptionIV"],
                    matdesc=response.headers[GCS_METADATA_MATDESC_KEY]
                    if GCS_METADATA_MATDESC_KEY in response.headers
                    else None,
                )

        # Sadly, we can only determine the src file size after we've
        # downloaded it, unlike the other cloud providers where the
        # metadata can be read beforehand.
        meta.src_file_size = os.path.getsize(full_dst_file_name)

        if meta.get_callback:
            meta.get_callback(
                meta.src_file_name,
                meta.src_file_size,
                output_stream=meta.get_callback_output_stream,
                show_progress_bar=meta.show_progress_bar,
            )(meta.src_file_size)

        logger.debug("DONE getting a file")
        meta.result_status = ResultStatus.DOWNLOADED

        meta.gcs_file_header_digest = response.headers.get(GCS_METADATA_SFC_DIGEST)
        meta.gcs_file_header_content_length = len(response.content)
        meta.gcs_file_header_encryption_metadata = encryption_metadata

<<<<<<< HEAD
    def get_file_header(self, meta: 'SnowflakeFileMeta', filename: str) -> Optional[FileHeader]:
=======
    @staticmethod
    def get_file_header(
        meta: "SnowflakeFileMeta", filename: str
    ) -> Optional[FileHeader]:
>>>>>>> bc9616ad
        """Gets the remote file's metadata.

        Args:
            meta: Remote file's metadata info.
            filename: Not applicable to GCS.

        Returns:
            The file header, with expected properties populated or None, based on how the request goes with the
            storage provider.

        Notes:
            Sometimes this method is called to verify that the file has indeed been uploaded. In cases of presigned
            url, we have no way of verifying that, except with the http status code of 200 which we have already
            confirmed and set the meta.result_status = UPLOADED/DOWNLOADED.
        """
        if (
            meta.result_status == ResultStatus.UPLOADED
            or meta.result_status == ResultStatus.DOWNLOADED
        ):
            return FileHeader(
                digest=meta.gcs_file_header_digest,
                content_length=meta.gcs_file_header_content_length,
                encryption_metadata=meta.gcs_file_header_encryption_metadata,
            )
        else:
            if meta.presigned_url:
                meta.result_status = ResultStatus.NOT_FOUND_FILE
            else:
<<<<<<< HEAD
                url = self.generate_file_url(meta.client_meta.stage_info['location'], filename.lstrip('/'))
                access_token: str = self.security_token
                gcs_headers = {'Authorization': f'Bearer {access_token}'}
=======
                url = SnowflakeGCSUtil.generate_file_url(
                    meta.client_meta.stage_info["location"], filename.lstrip("/")
                )
                access_token: str = meta.client_meta.cloud_client
                gcs_headers = {"Authorization": f"Bearer {access_token}"}
>>>>>>> bc9616ad
                try:
                    response = requests.head(url, headers=gcs_headers)
                    response.raise_for_status()

                    digest = response.headers.get(GCS_METADATA_SFC_DIGEST, None)
                    content_length = response.headers.get("content-length", None)
                    if response.headers.get(GCS_METADATA_ENCRYPTIONDATAPROP, None):
                        encryption_data = json.loads(
                            response.headers[GCS_METADATA_ENCRYPTIONDATAPROP]
                        )

                        if encryption_data:
                            encryption_metadata = EncryptionMetadata(
                                key=encryption_data["WrappedContentKey"][
                                    "EncryptedKey"
                                ],
                                iv=encryption_data["ContentEncryptionIV"],
                                matdesc=response.headers[GCS_METADATA_MATDESC_KEY]
                                if GCS_METADATA_MATDESC_KEY in response.headers
                                else None,
                            )
                    meta.result_status = ResultStatus.UPLOADED
                    return FileHeader(
                        digest=digest,
                        content_length=content_length,
                        encryption_metadata=encryption_metadata,
                    )
                except requests.exceptions.HTTPError as errh:
                    if errh.response.status_code in [403, 408, 429, 500, 503]:
                        meta.last_error = errh
                        meta.result_status = ResultStatus.NEED_RETRY
                        return
                    if errh.response.status_code == 404:
                        meta.result_status = ResultStatus.NOT_FOUND_FILE
                    elif SnowflakeGCSRestClient.is_token_expired(errh.response):
                        meta.last_error = errh
                        meta.result_status = ResultStatus.RENEW_TOKEN
                    else:
                        meta.last_error = errh
                        meta.result_status = ResultStatus.ERROR
                        raise errh

        return FileHeader(
            digest=None,
            content_length=None,
            encryption_metadata=None,
        )

    @staticmethod
    def extract_bucket_name_and_path(stage_location: str) -> GcsLocation:
        container_name = stage_location
        path = ""

        # split stage location as bucket name and path
        if "/" in stage_location:
            container_name = stage_location[0 : stage_location.index("/")]
            path = stage_location[stage_location.index("/") + 1 :]
            if path and not path.endswith("/"):
                path += "/"

        return GcsLocation(bucket_name=container_name, path=path)

    @staticmethod
    def generate_file_url(stage_location: str, filename: str) -> str:
<<<<<<< HEAD
        gcs_location = SnowflakeGCSRestClient.extract_bucket_name_and_path(stage_location)
        full_file_path = f'{gcs_location.path}{filename}'
        return f'https://storage.googleapis.com/{gcs_location.bucket_name}/{quote(full_file_path)}'
=======
        gcs_location = SnowflakeGCSUtil.extract_bucket_name_and_path(stage_location)
        full_file_path = f"{gcs_location.path}{filename}"
        return f"https://storage.googleapis.com/{gcs_location.bucket_name}/{quote(full_file_path)}"
>>>>>>> bc9616ad

    @staticmethod
    def is_token_expired(response: Any) -> bool:
        # Looking further as java gcs client code, I find that token only need refresh if error is 401
        return response.status_code == 401<|MERGE_RESOLUTION|>--- conflicted
+++ resolved
@@ -40,15 +40,9 @@
 class SnowflakeGCSRestClient:
     """GCS Utility class."""
 
-<<<<<<< HEAD
-    def __int__(self, stage_info: Dict[str, Any],
-                use_accelerate_endpoint: bool = False):
-=======
-    @staticmethod
-    def create_client(
-        stage_info: Dict[str, Any], use_accelerate_endpoint: bool = False
-    ) -> Optional[str]:
->>>>>>> bc9616ad
+    def __int__(
+        self, stage_info: Dict[str, Any], use_accelerate_endpoint: bool = False
+    ):
         """Creates a client object with given stage credentials.
 
         Args:
@@ -58,48 +52,28 @@
         Returns:
             The client to communicate with GCS.
         """
-<<<<<<< HEAD
         self.stage_info = stage_info
-        stage_credentials = stage_info['creds']
-
-        security_token = stage_credentials.get('GCS_ACCESS_TOKEN')
+        stage_credentials = stage_info["creds"]
+
+        security_token = stage_credentials.get("GCS_ACCESS_TOKEN")
         self.security_token = security_token
-=======
-        stage_credentials = stage_info["creds"]
-        security_token = stage_credentials.get("GCS_ACCESS_TOKEN")
->>>>>>> bc9616ad
 
         if security_token:
             logger.debug(f"len(GCS_ACCESS_TOKEN): {len(security_token)}")
             logger.debug("Access token is saved as client for renew")
         else:
-<<<<<<< HEAD
-            logger.debug("No access token received from GS, constructing anonymous client")
-
-    def upload_file(self,
-                    data_file: str,
-                    meta: 'SnowflakeFileMeta',
-                    encryption_metadata: Any,
-                    max_concurrency: int,
-                    multipart_threshold: int,
-                    ):
-=======
             logger.debug(
                 "No access token received from GS, constructing anonymous client"
             )
-            client = None
-
-        return client
-
-    @staticmethod
+
     def upload_file(
+        self,
         data_file: str,
         meta: "SnowflakeFileMeta",
         encryption_metadata: Any,
         max_concurrency: int,
         multipart_threshold: int,
     ):
->>>>>>> bc9616ad
         """Uploads the local file to GCS's blob storage.
 
         Args:
@@ -120,16 +94,10 @@
         access_token: Optional[str] = None
 
         if not upload_url:
-<<<<<<< HEAD
-            upload_url = self.generate_file_url(self.stage_info['location'],
-                                                meta.dst_file_name.lstrip('/'))
+            upload_url = self.generate_file_url(
+                self.stage_info["location"], meta.dst_file_name.lstrip("/")
+            )
             access_token = self.security_token
-=======
-            upload_url = SnowflakeGCSUtil.generate_file_url(
-                meta.client_meta.stage_info["location"], meta.dst_file_name.lstrip("/")
-            )
-            access_token = meta.client_meta.cloud_client
->>>>>>> bc9616ad
 
         content_encoding = ""
         if meta.dst_compression_type is not None:
@@ -210,7 +178,9 @@
                 meta.last_error = errh
                 meta.result_status = ResultStatus.RENEW_PRESIGNED_URL
                 return
-            elif access_token and SnowflakeGCSRestClient.is_token_expired(errh.response):
+            elif access_token and SnowflakeGCSRestClient.is_token_expired(
+                errh.response
+            ):
                 meta.last_error = errh
                 meta.result_status = ResultStatus.RENEW_TOKEN
                 return
@@ -244,13 +214,9 @@
         )
 
     @staticmethod
-<<<<<<< HEAD
-    def _native_download_file(self, meta: 'SnowflakeFileMeta', full_dst_file_name: str, max_concurrency: int):
-=======
     def _native_download_file(
-        meta: "SnowflakeFileMeta", full_dst_file_name: str, max_concurrency: int
+        self, meta: "SnowflakeFileMeta", full_dst_file_name: str, max_concurrency: int
     ):
->>>>>>> bc9616ad
         """Downloads the remote object to local file.
 
         Args:
@@ -269,17 +235,11 @@
         access_token: Optional[str] = None
 
         if not download_url:
-<<<<<<< HEAD
-            download_url = self.generate_file_url(self.stage_info['location'], meta.src_file_name.lstrip('/'))
+            download_url = self.generate_file_url(
+                self.stage_info["location"], meta.src_file_name.lstrip("/")
+            )
             access_token = self.security_token
-            gcs_headers = {'Authorization': f'Bearer {access_token}'}
-=======
-            download_url = SnowflakeGCSUtil.generate_file_url(
-                meta.client_meta.stage_info["location"], meta.src_file_name.lstrip("/")
-            )
-            access_token = meta.client_meta.cloud_client
             gcs_headers = {"Authorization": f"Bearer {access_token}"}
->>>>>>> bc9616ad
 
         try:
             response = requests.get(download_url, headers=gcs_headers, stream=True)
@@ -363,14 +323,9 @@
         meta.gcs_file_header_content_length = len(response.content)
         meta.gcs_file_header_encryption_metadata = encryption_metadata
 
-<<<<<<< HEAD
-    def get_file_header(self, meta: 'SnowflakeFileMeta', filename: str) -> Optional[FileHeader]:
-=======
-    @staticmethod
     def get_file_header(
-        meta: "SnowflakeFileMeta", filename: str
+        self, meta: "SnowflakeFileMeta", filename: str
     ) -> Optional[FileHeader]:
->>>>>>> bc9616ad
         """Gets the remote file's metadata.
 
         Args:
@@ -399,17 +354,11 @@
             if meta.presigned_url:
                 meta.result_status = ResultStatus.NOT_FOUND_FILE
             else:
-<<<<<<< HEAD
-                url = self.generate_file_url(meta.client_meta.stage_info['location'], filename.lstrip('/'))
-                access_token: str = self.security_token
-                gcs_headers = {'Authorization': f'Bearer {access_token}'}
-=======
-                url = SnowflakeGCSUtil.generate_file_url(
+                url = self.generate_file_url(
                     meta.client_meta.stage_info["location"], filename.lstrip("/")
                 )
-                access_token: str = meta.client_meta.cloud_client
+                access_token: str = self.security_token
                 gcs_headers = {"Authorization": f"Bearer {access_token}"}
->>>>>>> bc9616ad
                 try:
                     response = requests.head(url, headers=gcs_headers)
                     response.raise_for_status()
@@ -474,15 +423,11 @@
 
     @staticmethod
     def generate_file_url(stage_location: str, filename: str) -> str:
-<<<<<<< HEAD
-        gcs_location = SnowflakeGCSRestClient.extract_bucket_name_and_path(stage_location)
-        full_file_path = f'{gcs_location.path}{filename}'
-        return f'https://storage.googleapis.com/{gcs_location.bucket_name}/{quote(full_file_path)}'
-=======
-        gcs_location = SnowflakeGCSUtil.extract_bucket_name_and_path(stage_location)
+        gcs_location = SnowflakeGCSRestClient.extract_bucket_name_and_path(
+            stage_location
+        )
         full_file_path = f"{gcs_location.path}{filename}"
         return f"https://storage.googleapis.com/{gcs_location.bucket_name}/{quote(full_file_path)}"
->>>>>>> bc9616ad
 
     @staticmethod
     def is_token_expired(response: Any) -> bool:
